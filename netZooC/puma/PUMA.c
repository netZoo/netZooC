--- conflicted
+++ resolved
@@ -1,11 +1,8 @@
 /*
 Description:
-<<<<<<< HEAD
-        PUMA, or PANDA Using MicroRNA Associations, is an extension of the gene regulatory network reconstruction algorithm PANDA, which was published in "Passing messages between biological networks to refine predicted i>
-=======
-        PUMA, or **P**ANDA **U**sing **M**icroRNA Associations, is an extension of the gene regulatory network reconstruction algorithm PANDA, which was published in "Passing messages between biological networks to refine predicted i>
->>>>>>> 3bf24769
-        PUMA can reconstruct gene regulatory networks using both transcription factors and microRNAs as regulators of mRNA expression levels. This Github repository contains both a C++ version and a MATLAB version of PUMA. The C++ versio>
+
+        PUMA, or PANDA Using MicroRNA Associations, is an extension of the gene regulatory network reconstruction algorithm PANDA.
+        PUMA can reconstruct gene regulatory networks using both transcription factors and microRNAs as regulators of mRNA expression levels.
 Inputs:
         -e (required) file of expression values (can alternately be a list of gene names)
         -m (required) pair file of motif edges
